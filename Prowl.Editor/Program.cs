--- conflicted
+++ resolved
@@ -3,18 +3,13 @@
 using Prowl.Runtime;
 using Prowl.Runtime.SceneManagement;
 using Prowl.Runtime.Utils;
-<<<<<<< HEAD
 using Veldrid;
 using System.Text.RegularExpressions;
-=======
-using Silk.NET.Input;
->>>>>>> 5ab45809
 
 namespace Prowl.Editor;
 
 public static class Program
 {
-<<<<<<< HEAD
     static string testShader = 
 """
 Shader "Default/Grid"
@@ -180,8 +175,6 @@
 }
 """;
 
-=======
->>>>>>> 5ab45809
     public static event Action? OnDrawEditor;
     public static event Action? OnUpdateEditor;
 
@@ -189,32 +182,21 @@
     public static void RegisterReloadOfExternalAssemblies() => IsReloadingExternalAssemblies = true;
 
     private static bool CreatedDefaultWindows = false;
-<<<<<<< HEAD
-=======
-
->>>>>>> 5ab45809
     public static int Main(string[] args)
     {
         // set global Culture to invariant
         Thread.CurrentThread.CurrentCulture = System.Globalization.CultureInfo.InvariantCulture;
         Application.Initialize += () =>
         {
-<<<<<<< HEAD
             Runtime.Shader sh = ShaderImporter.CreateShader(testShader);
 
             Debug.Log(sh.GetStringRepresentation()); 
         
-=======
->>>>>>> 5ab45809
             // Editor-specific initialization code
             EditorGuiManager.Initialize();
             ImporterAttribute.GenerateLookUp();
 
             // Start with the project window open
-<<<<<<< HEAD
-            //new OldProjectsWindow();
-=======
->>>>>>> 5ab45809
             new ProjectsWindow();
         };
 

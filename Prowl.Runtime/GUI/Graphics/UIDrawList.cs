--- conflicted
+++ resolved
@@ -73,11 +73,9 @@
             _primitiveCount = -10000;
             _AntiAliasing = antiAliasing;
 
-            CreateDeviceResources();
-
-<<<<<<< HEAD
             Clear();
-=======
+        }
+
         public void AntiAliasing(bool antiAliasing)
         {
             this._AntiAliasing = antiAliasing;
@@ -98,7 +96,6 @@
             @out |= (uint)(MathD.Clamp01(@in.z) * 255.0f + 0.5f) << 16;
             @out |= (uint)(MathD.Clamp01(@in.w) * 255.0f + 0.5f) << 24;
             return @out;
->>>>>>> efe5d33d
         }
 
         public UIDrawCmd? GetCurrentDrawCmd()
@@ -363,11 +360,7 @@
                 PopTextureID();
         }
 
-<<<<<<< HEAD
-        public void AddPolyline(UIBuffer<Vector2> points, int points_count, Color32 col, bool closed, float thickness, bool anti_aliased)
-=======
         public void AddPolyline(UIBuffer<Vector2> points, int points_count, uint col, bool closed, float thickness)
->>>>>>> efe5d33d
         {
             if (points_count < 2)
                 return;
@@ -554,11 +547,7 @@
             _primitiveCount++;
         }
 
-<<<<<<< HEAD
-        public void AddConvexPolyFilled(UIBuffer<Vector2> points, int points_count, Color32 col, bool anti_aliased)
-=======
         public void AddConvexPolyFilled(UIBuffer<Vector2> points, int points_count, uint col)
->>>>>>> efe5d33d
         {
             if (points_count < 3)
                 return;
@@ -665,24 +654,14 @@
 
         public void PathFill(Color32 col)
         {
-<<<<<<< HEAD
-            AddConvexPolyFilled(_Path, _Path.Count, col, true);
-            _Path.Clear();
-=======
             AddConvexPolyFilled(_Path, _Path.Count, col);
             _Path.resize(0);
->>>>>>> efe5d33d
         }
 
         public void PathStroke(Color32 col, bool closed, float thickness = 1.0f)
         {
-<<<<<<< HEAD
-            AddPolyline(_Path, _Path.Count, col, closed, thickness, true);
-            _Path.Clear();
-=======
             AddPolyline(_Path, _Path.Count, col, closed, thickness);
             _Path.resize(0);
->>>>>>> efe5d33d
         }
 
         public void PathArcTo(Vector2 centre, float radius, float amin, float amax, int num_segments = 10)

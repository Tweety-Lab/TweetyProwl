﻿using Prowl.Runtime.GUI.Layout;
using System;
using System.Collections.Generic;

namespace Prowl.Runtime.GUI
{
    public partial class Gui
    {
        public ulong FocusID { get; internal set; } = 0;
        public ulong? ActiveID { get; internal set; } = 0;
        public ulong HoveredID { get; internal set; } = 0;
        public Rect ActiveRect { get; internal set; } = Rect.Zero;
        public Interactable? PreviousInteractable { get; private set; }


        private Dictionary<ulong, Interactable> _oldinteractables = [];
        private List<(double, Rect)> _oldblockers = [];
        private Dictionary<ulong, Interactable> _interactables = [];
        private List<(double, Rect)> _blockers = [];
        private Dictionary<int, int> _zInteractableCounter = [];


        private void StartInteractionFrame()
        {
            HoveredID = 0;
            PreviousInteractable = null;
        }

        private void EndInteractionFrame()
        {
            if (!IsPointerDown(Veldrid.MouseButton.Left))
            {
                ActiveID = 0;
                DragDrop_Clear();
            }
            else if (ActiveID == 0)
            {
                ActiveID = null;
            }

            _oldinteractables.Clear();
            _oldblockers.Clear();
            _oldinteractables = new(_interactables);
            _oldblockers = new(_blockers);
            _interactables.Clear();
            _blockers.Clear();
            _zInteractableCounter.Clear();
        }

        private double GetNextInteractableLayer(int zIndex)
        {
            if (!_zInteractableCounter.TryGetValue(zIndex, out int count))
                count = 0;

            _zInteractableCounter[zIndex] = count + 1;

            // ZIndex.count - supports up to 1k interactables per Z Index
            return zIndex + (count / 1000.0);
        }

        public double GetCurrentInteractableZLayer()
        {
            if (!_zInteractableCounter.TryGetValue(CurrentZIndex, out int count))
                count = 0;
            return CurrentZIndex + (count / 1000.0);
        }

        public void ClearFocus()
        {
            FocusID = 0;
        }

        /// <summary>
        /// Block all interactables in the given rect below this ZIndex/Node
        /// Usefull for Popups/Windows when you want to prevent interaction with things below/behind it
        /// </summary>
        public void BlockInteractables(Rect rect) 
            => _blockers.Add((GetNextInteractableLayer(CurrentZIndex), rect));

        /// <summary>
        /// Get an interactable for the current node
        /// Creates a new interactable if one does not exist
        /// Otherwise returned the existing one found on this node
        /// </summary>
        /// <returns></returns>
        public Interactable GetInteractable(Rect? interactArea = null)
        {
            var rect = interactArea ?? CurrentNode.LayoutData.Rect;

            if (_interactables.ContainsKey(CurrentNode.ID))
                return _interactables[CurrentNode.ID];

            if (!_oldinteractables.TryGetValue(CurrentNode.ID, out Interactable interact))
                interact = new(this, CurrentNode.ID, rect, GetNextInteractableLayer(CurrentZIndex));
            else
            {
                interact._rect = rect;
                interact.zIndex = GetNextInteractableLayer(CurrentZIndex);
            }

            _interactables[CurrentNode.ID] = interact;
            interact.UpdateContext();
            PreviousInteractable = interact;
            return interact;
        }

        /// <summary>
        /// Check if the a position is blocked by any interactable or blocker that is above the given ZIndex
        /// If no ZIndex is given, it will use the current ZIndex
        /// </summary>
        public bool IsBlockedByInteractable(Vector2 pos, double zIndex = -1, ulong ignoreID = 0)
        {
            if (zIndex == -1)
            {
                if (!_zInteractableCounter.TryGetValue((int)CurrentZIndex, out int count))
                    count = 0;

                // ZIndex.count - supports up to 1k interactables per Z Index
                zIndex = CurrentZIndex + (count / 1000.0);
            }

                // Check if there is any interactable with a higher ZIndex that intersects the current position
                bool isObstructed = false;
            foreach (var interactable in _oldinteractables.Values)
            {
                if (interactable._id != ignoreID && interactable.zIndex > zIndex && interactable._rect.Contains(pos))
                {
                    isObstructed = true;
                    break;
                }
            }

            if (!isObstructed)
            {
                foreach (var blocker in _oldblockers)
                {
                    if (blocker.Item1 > zIndex && blocker.Item2.Contains(pos))
                    {
                        isObstructed = true;
                        break;
                    }
                }
            }

            return isObstructed;
        }

        internal bool IsPointerOver(Rect rect) => PointerPos.x >= rect.x && PointerPos.x <= rect.x + rect.width && PointerPos.y >= rect.y && PointerPos.y <= rect.y + rect.height;
        /// <inheritdoc cref="IsPointerHovering(Rect)"/>
        public bool IsPointerHovering() => IsPointerHovering(CurrentNode.LayoutData.Rect);
        /// <summary>
        /// Checks if the pointer is hovering over the given rect
        /// Taking into account the current clip rect
        /// It does not however take into account Interactables that may be blocking the pointer
        /// For that use <see cref="IsBlockedByInteractable(Vector2, double, ulong)"/>
        /// If your looking for a way to check if the pointer can interact with something, use <see cref="IsNodeHovered(Rect?)"/> or <see cref="GetInteractable(Rect?)"/>.IsHovered()
        /// </summary>
        public bool IsPointerHovering(Rect rect)
        {
            var clip = Draw2D.PeekClip();

            var overClip = IsPointerOver(clip);

            return overClip && IsPointerOver(rect);
        }

        /// <summary> A Shortcut to <see cref="GetInteractable(Rect?)"/>.TakeFocus() </summary>
        public bool IsNodePressed(bool onrelease) => GetInteractable().TakeFocus(onrelease);
        public bool IsNodePressed(Rect? interactArea = null, bool onrelease = false) => GetInteractable(interactArea).TakeFocus(onrelease);
        /// <summary> A Shortcut to <see cref="GetInteractable(Rect?)"/>.IsHovered() </summary>
        public bool IsNodeHovered(Rect? interactArea = null) => GetInteractable(interactArea).IsHovered();
        /// <summary> A Shortcut to <see cref="GetInteractable(Rect?)"/>.IsFocused() </summary>
        public bool IsNodeFocused(Rect? interactArea = null) => GetInteractable(interactArea).IsFocused();
        /// <summary> A Shortcut to <see cref="GetInteractable(Rect?)"/>.IsActive() </summary>
        public bool IsNodeActive(Rect? interactArea = null) => GetInteractable(interactArea).IsActive();

        public bool PreviousInteractableIsHovered() => HoveredID == (PreviousInteractable?.ID ?? 0);
        public bool PreviousInteractableIsActive() => ActiveID == (PreviousInteractable?.ID);
        public bool PreviousInteractableIsFocus() => FocusID == (PreviousInteractable?.ID);

        public void FocusPreviousInteractable()
        {
            if ((PreviousInteractable?.ID ?? 0) != 0)
                FocusID = PreviousInteractable!.Value.ID;
        }

        #region Drag & Drop

        internal static bool IsDragDropActive = false;
        internal static ulong DragDropID;

        public bool DragDrop_Source(out LayoutNode? node)
        {
            node = null;
            if (PreviousInteractableIsActive() && (IsDragDropActive || IsPointerMoving))
            {
                IsDragDropActive = true;
                DragDropID = PreviousInteractable?.ID ?? 0;
                using ((node = rootNode.AppendNode("_DragDrop")).Left(PointerPos.x).Top(PointerPos.y).IgnoreLayout().Enter())
                {
                    SetZIndex(50000);

                    // Clamp node position so that its always in screen bounds
                    var rect = CurrentNode.LayoutData.Rect;
                    if (rect.x + rect.width > ScreenRect.width)
                        CurrentNode.Left(ScreenRect.width - rect.width);
                    if (rect.y + rect.height > ScreenRect.height)
                        CurrentNode.Top(ScreenRect.height - rect.height);

                }
                return true;
            }
            return false;
        }

        public static void DragDrop_Clear()
        {
            if (IsDragDropActive)
            {
                IsDragDropActive = false;
                DragDropID = 0;
            }
        }

        public bool DragDrop_Target()
        {
            if (IsDragDropActive)
                if (PreviousInteractableIsHovered())
                    return true;
            return false;
        }

        public bool DragDrop_Accept()
        {
            if (IsDragDropActive)
            {
                if (PreviousInteractableIsHovered() && !IsPointerDown(Veldrid.MouseButton.Left))
                {
                    IsDragDropActive = false;
                    DragDropID = 0;
                    return true;
                }
            }
            return false;
        }

        #endregion
    }

    public struct Interactable
    {
        public ulong ID => _id;
        public Rect Rect => _rect;
        public double ZIndex => zIndex;

        private Gui _gui;
        internal ulong _id;
        internal Rect _rect;
        internal double zIndex;

        internal Interactable(Gui gui, ulong id, Rect rect, double z)
        {
            _gui = gui;
            _id = id;
            _rect = rect;
            zIndex = z;
        }

        internal void UpdateContext(bool onlyHovered = false)
        {
            if (Gui.IsDragDropActive && Gui.DragDropID == ID)
            {
                if (_gui.HoveredID == _id)
                    _gui.HoveredID = 0;
                return;
            }

            // Check if mouse is inside the clip rect
            var clip = _gui.Draw2D.PeekClip();
            var overClip = _gui.IsPointerOver(clip);
            if (!overClip)
                return;

            // Make sure mouse is also over our rect
            if (_gui.IsPointerOver(_rect))
            {
                if (!_gui.IsBlockedByInteractable(_gui.PointerPos, zIndex, _id))
                {
                    _gui.HoveredID = _id;

                    if (_gui.ActiveID == 0 && _gui.IsPointerDown(Veldrid.MouseButton.Left) && !onlyHovered)
                    {
                        _gui.ActiveID = _id;
                        _gui.ActiveRect = _rect;
                    }
                }
            }
        }

        /// <summary>
        /// Check if the Interactable is hovered and clicked on if it is, it will take focus
        /// </summary>
        /// <returns>True on the frame the Interactable took focus, Great for Buttons: if(Interactable.TakeFocus())</returns>
        public bool TakeFocus(bool onrelease = false)
        {
            // Clicking on another Interactable will remove focus
            //if (_gui.FocusID == _id && _gui.HoveredID != _id && _gui.IsPointerDown(Veldrid.MouseButton.Left))
            //    _gui.FocusID = 0;

            // If we are hovered and active, we are focused
<<<<<<< HEAD
            //if (_gui.HoveredID == _id && _gui.ActiveID == _id && !_gui.IsPointerDown(Veldrid.MouseButton.Left))
            if (_gui.HoveredID == _id && _gui.ActiveID == _id && _gui.IsPointerClick(Veldrid.MouseButton.Left))
=======
            //if (_gui.HoveredID == _id && _gui.ActiveID == _id && !_gui.IsPointerDown(Silk.NET.Input.MouseButton.Left))
            if (_gui.HoveredID == _id && _gui.ActiveID == _id && _gui.IsPointerClick(Silk.NET.Input.MouseButton.Left, onrelease))
>>>>>>> 1eddca7f
            {
                _gui.FocusID = _id;
                return true;
            }

            return false;
        }

        /// <summary> Check if the Interactable is hovered </summary>
        public bool IsHovered() => _gui.HoveredID == _id;
        /// <summary> Check if the Interactable is active </summary>
        public bool IsActive() => _gui.ActiveID == _id;
        /// <summary> Check if the Interactable is focused </summary>
        public bool IsFocused() => _gui.FocusID == _id;
    }
}<|MERGE_RESOLUTION|>--- conflicted
+++ resolved
@@ -308,13 +308,8 @@
             //    _gui.FocusID = 0;
 
             // If we are hovered and active, we are focused
-<<<<<<< HEAD
             //if (_gui.HoveredID == _id && _gui.ActiveID == _id && !_gui.IsPointerDown(Veldrid.MouseButton.Left))
             if (_gui.HoveredID == _id && _gui.ActiveID == _id && _gui.IsPointerClick(Veldrid.MouseButton.Left))
-=======
-            //if (_gui.HoveredID == _id && _gui.ActiveID == _id && !_gui.IsPointerDown(Silk.NET.Input.MouseButton.Left))
-            if (_gui.HoveredID == _id && _gui.ActiveID == _id && _gui.IsPointerClick(Silk.NET.Input.MouseButton.Left, onrelease))
->>>>>>> 1eddca7f
             {
                 _gui.FocusID = _id;
                 return true;

﻿using Prowl.Runtime.Audio;
using Prowl.Runtime.SceneManagement;
using Veldrid;
using System;

namespace Prowl.Runtime;

public static class Application
{
    public static bool isRunning;
    public static bool isPlaying = false;
    public static bool isEditor { get; private set; }

    public static string? DataPath = null;

    public static IAssetProvider AssetProvider;

    public static event Action Initialize;
    public static event Action Update;
    public static event Action Render;
    public static event Action Quitting;

<<<<<<< HEAD

    private static GraphicsBackend[] preferredWindowsBackends = // Covers Windows/UWP
    [
        GraphicsBackend.Vulkan,
        GraphicsBackend.OpenGL,
        GraphicsBackend.Direct3D11,
        GraphicsBackend.OpenGLES,
    ];

    private static GraphicsBackend[] preferredUnixBackends = // Cover Unix-like (Linux, FreeBSD, OpenBSD)
    [
        GraphicsBackend.OpenGL,
        GraphicsBackend.Vulkan,
        GraphicsBackend.OpenGLES,
    ];

    private static GraphicsBackend[] preferredMacBackends = // Covers MacOS/Apple 
    [
        GraphicsBackend.Metal,
        GraphicsBackend.OpenGL,
        GraphicsBackend.OpenGLES,
    ];

    public static GraphicsBackend GetBackend()
    {
        if (RuntimeUtils.IsWindows())
        {
            return preferredWindowsBackends[0];
        }
        else if (RuntimeUtils.IsMac())
        {
            return preferredMacBackends[0];
        }

        return preferredUnixBackends[0];
    }
=======
    private static TimeData AppTime = new();
>>>>>>> 5ab45809

    public static void Run(string title, int width, int height, IAssetProvider assetProvider, bool editor)
    {
        AssetProvider = assetProvider;
        isEditor = editor;

        Debug.Log("Initializing...");

        Screen.Load += AppInitialize;

        Screen.Update += AppUpdate;

        Screen.Closing += AppClose;

        isRunning = true;
        isPlaying = true; // Base application is not the editor, isplaying is always true
        
        Screen.Start($"{title} - {GetBackend()}", new Vector2Int(width, height), new Vector2Int(100, 100), WindowState.Normal);
    }

    static void AppInitialize()
    {
        Graphics.Initialize(true, GetBackend());
        SceneManager.Initialize();
        AudioSystem.Initialize();
        Time.Initialize();

        AppDomain.CurrentDomain.UnhandledException += new UnhandledExceptionEventHandler(CurrentDomain_UnhandledException);

        AssemblyManager.Initialize();
        
        Initialize?.Invoke();

<<<<<<< HEAD
        Debug.LogSuccess("Initialization complete");
    }

    static void AppUpdate()
    {
        try
        {
            AudioSystem.UpdatePool();
            Time.Update();

            Update?.Invoke();
=======
        Window.Update += (delta) => {
            try
            {
                AudioSystem.UpdatePool();

                AppTime.Update(delta);
                Time.TimeStack.Push(AppTime);
                Update?.Invoke(delta);
                Time.TimeStack.Pop();

            } catch (Exception e) {
                Console.WriteLine(e.ToString());
            }
        };

        Window.Render += (delta) => {
            Time.TimeStack.Push(AppTime);
            Render?.Invoke(delta);
            Time.TimeStack.Pop();
        };
>>>>>>> 5ab45809

            Render?.Invoke();
        } catch (Exception e) {
            Console.WriteLine(e.ToString());
        }
    }

    static void AppClose()
    {
        isRunning = false;
        Quitting?.Invoke();
        Graphics.Dispose();
        Physics.Dispose();
        AudioSystem.Dispose();
        AssemblyManager.Dispose();
        Debug.Log("Is terminating...");
    }

    static void CurrentDomain_UnhandledException(object sender, UnhandledExceptionEventArgs e)
    {
        Debug.Log("[Unhandled Exception] " + (e.ExceptionObject as Exception).Message + "\n" + (e.ExceptionObject as Exception).StackTrace);
    }

    public static void Quit()
    {
        Screen.Stop();
    }
}<|MERGE_RESOLUTION|>--- conflicted
+++ resolved
@@ -20,7 +20,8 @@
     public static event Action Render;
     public static event Action Quitting;
 
-<<<<<<< HEAD
+    private static TimeData AppTime = new();
+
 
     private static GraphicsBackend[] preferredWindowsBackends = // Covers Windows/UWP
     [
@@ -57,9 +58,42 @@
 
         return preferredUnixBackends[0];
     }
-=======
-    private static TimeData AppTime = new();
->>>>>>> 5ab45809
+
+    private static GraphicsBackend[] preferredWindowsBackends = // Covers Windows/UWP
+    [
+        GraphicsBackend.Vulkan,
+        GraphicsBackend.OpenGL,
+        GraphicsBackend.Direct3D11,
+        GraphicsBackend.OpenGLES,
+    ];
+
+    private static GraphicsBackend[] preferredUnixBackends = // Cover Unix-like (Linux, FreeBSD, OpenBSD)
+    [
+        GraphicsBackend.OpenGL,
+        GraphicsBackend.Vulkan,
+        GraphicsBackend.OpenGLES,
+    ];
+
+    private static GraphicsBackend[] preferredMacBackends = // Covers MacOS/Apple 
+    [
+        GraphicsBackend.Metal,
+        GraphicsBackend.OpenGL,
+        GraphicsBackend.OpenGLES,
+    ];
+
+    public static GraphicsBackend GetBackend()
+    {
+        if (RuntimeUtils.IsWindows())
+        {
+            return preferredWindowsBackends[0];
+        }
+        else if (RuntimeUtils.IsMac())
+        {
+            return preferredMacBackends[0];
+        }
+
+        return preferredUnixBackends[0];
+    }
 
     public static void Run(string title, int width, int height, IAssetProvider assetProvider, bool editor)
     {
@@ -93,7 +127,6 @@
         
         Initialize?.Invoke();
 
-<<<<<<< HEAD
         Debug.LogSuccess("Initialization complete");
     }
 
@@ -102,34 +135,20 @@
         try
         {
             AudioSystem.UpdatePool();
-            Time.Update();
 
             Update?.Invoke();
-=======
-        Window.Update += (delta) => {
-            try
-            {
-                AudioSystem.UpdatePool();
 
-                AppTime.Update(delta);
-                Time.TimeStack.Push(AppTime);
-                Update?.Invoke(delta);
-                Time.TimeStack.Pop();
+            AppTime.Update();
 
-            } catch (Exception e) {
-                Console.WriteLine(e.ToString());
-            }
-        };
+            Time.TimeStack.Push(AppTime);
+            
+            Update?.Invoke();
+            Render?.Invoke();
 
-        Window.Render += (delta) => {
-            Time.TimeStack.Push(AppTime);
-            Render?.Invoke(delta);
             Time.TimeStack.Pop();
-        };
->>>>>>> 5ab45809
-
-            Render?.Invoke();
-        } catch (Exception e) {
+        } 
+        catch (Exception e) 
+        {
             Console.WriteLine(e.ToString());
         }
     }
